--- conflicted
+++ resolved
@@ -38,15 +38,9 @@
 
 	curr = MemoryContextSwitchTo(JavaMemoryContext);
 
-<<<<<<< HEAD
-	tupdesc = TupleDesc_internalCreate(tts->tts_tupleDescriptor);
+	tupdesc = pljava_TupleDesc_internalCreate(tts->tts_tupleDescriptor);
 	tuple   = ExecCopySlotHeapTuple(tts);
-	tuples  = Tuple_createArray(&tuple, 1, false);
-=======
-	tupdesc = pljava_TupleDesc_internalCreate(tts->tts_tupleDescriptor);
-	tuple   = ExecCopySlotTuple(tts);
 	tuples  = pljava_Tuple_createArray(&tuple, 1, false);
->>>>>>> 88d24ae5
 
 	MemoryContextSwitchTo(curr);
 
