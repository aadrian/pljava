/*
 * Copyright (c) 2004, 2005, 2006 TADA AB - Taby Sweden
 * Distributed under the terms shown in the file COPYRIGHT
 * found in the root folder of this project or at
 * http://eng.tada.se/osprojects/COPYRIGHT.html
 *
 * @author Thomas Hallgren
 */
#include <postgres.h>

#define Type PGType
#include <parser/parse_type.h>
#undef Type

#include "org_postgresql_pljava_internal_Oid.h"
#include "java_sql_Types.h"
#include "pljava/type/Type_priv.h"
#include "pljava/type/Oid.h"
#include "pljava/type/String.h"
#include "pljava/Exception.h"
#include "pljava/Invocation.h"

static jclass    s_Oid_class;
static jmethodID s_Oid_init;
static jmethodID s_Oid_registerType;
static jfieldID  s_Oid_m_native;
static jobject   s_OidOid;

/*
 * org.postgresql.pljava.type.Oid type.
 */
jobject Oid_create(Oid oid)
{
	jobject joid;
	/*
	 * This is a natural place to have a StaticAssertStmt making sure the
	 * ubiquitous PG type 'Oid' fits in a jint. If it is ever removed from here
	 * or this code goes away, it should go someplace else. If it ever produces
	 * an error, don't assume the only things that need fixing will be in this
	 * file or nearby....
	 */
	StaticAssertStmt(sizeof(Oid) <= sizeof(jint), "Oid wider than jint?!");
	if(OidIsValid(oid))
		joid = JNI_newObject(s_Oid_class, s_Oid_init, oid);
	else
		joid = 0;
	return joid;
}

Oid Oid_getOid(jobject joid)
{
	if(joid == 0)
		return InvalidOid;
	return ObjectIdGetDatum(JNI_getIntField(joid, s_Oid_m_native));
}

Oid Oid_forSqlType(int sqlType)
{
	Oid typeId;

	switch(sqlType)
	{
		case java_sql_Types_BIT:
			typeId = BITOID;
			break;
		case java_sql_Types_TINYINT:
			typeId = CHAROID;
			break;
		case java_sql_Types_SMALLINT:
			typeId = INT2OID;
			break;
		case java_sql_Types_INTEGER:
			typeId = INT4OID;
			break;
		case java_sql_Types_BIGINT:
			typeId = INT8OID;
			break;
		case java_sql_Types_FLOAT:
		case java_sql_Types_REAL:
			typeId = FLOAT4OID;
			break;
		case java_sql_Types_DOUBLE:
			typeId = FLOAT8OID;
			break;
		case java_sql_Types_NUMERIC:
		case java_sql_Types_DECIMAL:
			typeId = NUMERICOID;
			break;
		case java_sql_Types_DATE:
			typeId = DATEOID;
			break;
		case java_sql_Types_TIME:
			typeId = TIMEOID;
			break;
		case java_sql_Types_TIMESTAMP:
			typeId = TIMESTAMPOID;
			break;
		case java_sql_Types_BOOLEAN:
			typeId = BOOLOID;
			break;
		case java_sql_Types_BINARY:
		case java_sql_Types_VARBINARY:
		case java_sql_Types_LONGVARBINARY:
		case java_sql_Types_BLOB:
			typeId = BYTEAOID;
			break;
		case java_sql_Types_CHAR:
		case java_sql_Types_VARCHAR:
		case java_sql_Types_LONGVARCHAR:
		case java_sql_Types_CLOB:
		case java_sql_Types_DATALINK:
			typeId = TEXTOID;
			break;
		case java_sql_Types_NULL:
		case java_sql_Types_OTHER:
		case java_sql_Types_JAVA_OBJECT:
		case java_sql_Types_DISTINCT:
		case java_sql_Types_STRUCT:
		case java_sql_Types_ARRAY:
		case java_sql_Types_REF:
			typeId = InvalidOid;	/* Not yet mapped */
			break;

		/* JDBC 4.0 - present in Java 6 and later, no need to conditionalize */
		case java_sql_Types_SQLXML:
#ifdef	XMLOID					/* but PG can have been built without libxml */
			typeId = XMLOID;
#else
			typeId = InvalidOid;
#endif
			break;
		case java_sql_Types_ROWID:
		case java_sql_Types_NCHAR:
		case java_sql_Types_NVARCHAR:
		case java_sql_Types_LONGNVARCHAR:
		case java_sql_Types_NCLOB:
<<<<<<< HEAD
=======
		case java_sql_Types_SQLXML:
			typeId = InvalidOid;	/* Not yet mapped */
			break;
>>>>>>> f3bbb79e

		/* JDBC 4.2 - conditionalize until only Java 8 and later supported */
#ifdef	java_sql_Types_REF_CURSOR
		case java_sql_Types_TIME_WITH_TIMEZONE:
			typeId = TIMETZOID;
			break;
		case java_sql_Types_TIMESTAMP_WITH_TIMEZONE:
			typeId = TIMESTAMPTZOID;
			break;
		case java_sql_Types_REF_CURSOR:
#endif
		default:
			typeId = InvalidOid;	/* Not yet mapped */
			break;
	}
	return typeId;
}

static jvalue _Oid_coerceDatum(Type self, Datum arg)
{
	jvalue result;
	result.l = Oid_create(DatumGetObjectId(arg));
	return result;
}

static Datum _Oid_coerceObject(Type self, jobject oidObj)
{
	return Oid_getOid(oidObj);
}

/* Make this datatype available to the postgres system.
 */
extern void Oid_initialize(void);
void Oid_initialize(void)
{
	TypeClass cls;
	JNINativeMethod methods[] = {
		{
		"_forTypeName",
	  	"(Ljava/lang/String;)I",
	  	Java_org_postgresql_pljava_internal_Oid__1forTypeName
		},
		{
		"_forSqlType",
	  	"(I)I",
	  	Java_org_postgresql_pljava_internal_Oid__1forSqlType
		},
		{
		"_getTypeId",
		"()Lorg/postgresql/pljava/internal/Oid;",
		Java_org_postgresql_pljava_internal_Oid__1getTypeId
		},
		{
		"_getJavaClassName",
		"(I)Ljava/lang/String;",
	  	Java_org_postgresql_pljava_internal_Oid__1getJavaClassName
		},
		{ 0, 0, 0 }};

	jobject tmp;

	s_Oid_class = JNI_newGlobalRef(PgObject_getJavaClass("org/postgresql/pljava/internal/Oid"));
	PgObject_registerNatives2(s_Oid_class, methods);
	s_Oid_init = PgObject_getJavaMethod(s_Oid_class, "<init>", "(I)V");
	s_Oid_m_native = PgObject_getJavaField(s_Oid_class, "m_native", "I");

	cls = TypeClass_alloc("type.Oid");
	cls->JNISignature   = "Lorg/postgresql/pljava/internal/Oid;";
	cls->javaTypeName   = "org.postgresql.pljava.internal.Oid";
	cls->coerceDatum    = _Oid_coerceDatum;
	cls->coerceObject   = _Oid_coerceObject;
	Type_registerType("org.postgresql.pljava.internal.Oid", TypeClass_allocInstance(cls, OIDOID));

	tmp = Oid_create(OIDOID);
	s_OidOid = JNI_newGlobalRef(tmp);
	JNI_deleteLocalRef(tmp);

	s_Oid_registerType = PgObject_getStaticJavaMethod(
				s_Oid_class, "registerType",
				"(Ljava/lang/Class;Lorg/postgresql/pljava/internal/Oid;)V");

	JNI_callStaticVoidMethod(s_Oid_class, s_Oid_registerType, s_Oid_class, s_OidOid);
}

/*
 * Class:     org_postgresql_pljava_internal_Oid
 * Method:    _forSqlType
 * Signature: (I)I
 */
JNIEXPORT jint JNICALL
Java_org_postgresql_pljava_internal_Oid__1forSqlType(JNIEnv* env, jclass cls, jint sqlType)
{
	Oid typeId = InvalidOid;
	BEGIN_NATIVE
	typeId = Oid_forSqlType(sqlType);
	if(typeId == InvalidOid)
		Exception_throw(ERRCODE_INTERNAL_ERROR, "No such SQL type: %d", (int)sqlType);
	END_NATIVE
	return typeId;
}

/*
 * Class:     org_postgresql_pljava_internal_Oid
 * Method:    _forTypeName
 * Signature: (Ljava/lang/String;)I
 */
JNIEXPORT jint JNICALL
Java_org_postgresql_pljava_internal_Oid__1forTypeName(JNIEnv* env, jclass cls, jstring typeString)
{
	Oid typeId = InvalidOid;
	BEGIN_NATIVE
	char* typeNameOrOid = String_createNTS(typeString);
	if(typeNameOrOid != 0)
	{
		PG_TRY();
		{
			int32 typmod = 0;
#if PG_VERSION_NUM < 90400
			parseTypeString(typeNameOrOid, &typeId, &typmod);
#else
			parseTypeString(typeNameOrOid, &typeId, &typmod, 0);
#endif
		}
		PG_CATCH();
		{
			Exception_throw_ERROR("parseTypeString");
		}
		PG_END_TRY();
		pfree(typeNameOrOid);
	}
	END_NATIVE
	return typeId;
}


/*
 * Class:     org_postgresql_pljava_internal_Oid
 * Method:    _getTypeId
 * Signature: ()Lorg/postgresql/pljava/internal/Oid;
 */
JNIEXPORT jobject JNICALL
Java_org_postgresql_pljava_internal_Oid__1getTypeId(JNIEnv* env, jclass cls)
{
	return s_OidOid;
}

/*
 * Class:     org_postgresql_pljava_internal_Oid
 * Method:    _getJavaClassName
 * Signature: (I)Ljava/lang/String;
 */
JNIEXPORT jstring JNICALL
Java_org_postgresql_pljava_internal_Oid__1getJavaClassName(JNIEnv* env, jclass cls, jint oid)
{
	jstring result = 0;
	BEGIN_NATIVE
	if(!OidIsValid((Oid)oid))
	{
		Exception_throw(ERRCODE_DATA_EXCEPTION, "Invalid OID \"%d\"", (int)oid);
	}
	else
	{
		Type type = Type_objectTypeFromOid((Oid)oid, Invocation_getTypeMap());
		result = String_createJavaStringFromNTS(Type_getJavaTypeName(type));
	}
	END_NATIVE
	return result;
}<|MERGE_RESOLUTION|>--- conflicted
+++ resolved
@@ -134,12 +134,8 @@
 		case java_sql_Types_NVARCHAR:
 		case java_sql_Types_LONGNVARCHAR:
 		case java_sql_Types_NCLOB:
-<<<<<<< HEAD
-=======
-		case java_sql_Types_SQLXML:
 			typeId = InvalidOid;	/* Not yet mapped */
 			break;
->>>>>>> f3bbb79e
 
 		/* JDBC 4.2 - conditionalize until only Java 8 and later supported */
 #ifdef	java_sql_Types_REF_CURSOR
