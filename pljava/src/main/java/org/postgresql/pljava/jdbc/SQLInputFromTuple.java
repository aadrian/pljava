/*
 * Copyright (c) 2004-2018 Tada AB and other contributors, as listed below.
 *
 * All rights reserved. This program and the accompanying materials
 * are made available under the terms of the The BSD 3-Clause License
 * which accompanies this distribution, and is available at
 * http://opensource.org/licenses/BSD-3-Clause
 *
 * Contributors:
 *   Tada AB
 *   Chapman Flack
 */
package org.postgresql.pljava.jdbc;

import java.io.InputStream;
import java.io.Reader;
import java.math.BigDecimal;
import java.net.URL;
import java.sql.Array;
import java.sql.Blob;
import java.sql.Clob;
import java.sql.Date;
import java.sql.NClob;
import java.sql.Ref;
import java.sql.RowId;
import java.sql.SQLException;
import java.sql.SQLFeatureNotSupportedException;
import java.sql.SQLFeatureNotSupportedException;
import java.sql.SQLInput;
import java.sql.SQLXML;
import java.sql.Time;
import java.sql.Timestamp;

import org.postgresql.pljava.internal.Backend;
import org.postgresql.pljava.internal.JavaWrapper;
import org.postgresql.pljava.internal.TupleDesc;

/**
 * Implements the {@code SQLInput} interface for a user-defined type (UDT)
 * implemented in Java, for the case where a composite type in PostgreSQL is
 * used as the UDT's representation, so it can be accessed as a PG tuple.
 *
 * @author Thomas Hallgren
 */
public class SQLInputFromTuple extends JavaWrapper implements SQLInput
{
	private int m_index;
	private final TupleDesc m_tupleDesc;
	private boolean m_wasNull;

	/**
	 * Construct an instance, given the (native) pointer to a PG
	 * {@code HeapTupleHeader}, as well as the TupleDesc (Java object this time)
	 * describing its structure.
	 */
	public SQLInputFromTuple(long heapTupleHeaderPointer, TupleDesc tupleDesc)
	throws SQLException
	{
		super(heapTupleHeaderPointer);
		m_tupleDesc = tupleDesc;
		m_index   = 0;
		m_wasNull = false;
	}

	/**
	 * Implemented over {@link #readValue}.
	 */
	@Override
	public Array readArray() throws SQLException
	{
		return (Array)this.readValue(Array.class);
	}

	/**
	 * Implemented over {@link #readClob}.
	 */
	@Override
	public InputStream readAsciiStream() throws SQLException
	{
		Clob c = this.readClob();
		return (c == null) ? null : c.getAsciiStream();
	}

	/**
	 * Implemented over {@link #readValue}.
	 */
	@Override
	public BigDecimal readBigDecimal() throws SQLException
	{
		return (BigDecimal)this.readValue(BigDecimal.class);
	}

	/**
	 * Implemented over {@link #readBlob}.
	 */
	@Override
	public InputStream readBinaryStream() throws SQLException
	{
		Blob b = this.readBlob();
		return (b == null) ? null : b.getBinaryStream();
	}

	/**
	 * Implemented over {@link #readBytes}.
	 */
	@Override
	public Blob readBlob() throws SQLException
	{
		byte[] bytes = this.readBytes();
		return (bytes == null) ? null :  new BlobValue(bytes);
	}

	/**
	 * Implemented over {@link #readValue}.
	 */
	@Override
	public boolean readBoolean() throws SQLException
	{
		Boolean b = (Boolean)this.readValue(Boolean.class);
		return (b == null) ? false : b.booleanValue();
	}

	/**
	 * Implemented over {@link #readNumber}.
	 */
	@Override
	public byte readByte() throws SQLException
	{
		Number b = this.readNumber(byte.class);
		return (b == null) ? 0 : b.byteValue();
	}

	/**
	 * Implemented over {@link #readValue}.
	 */
	@Override
	public byte[] readBytes() throws SQLException
	{
		return (byte[])this.readValue(byte[].class);
	}

	/**
	 * Implemented over {@link #readClob}.
	 */
	public Reader readCharacterStream() throws SQLException
	{
		Clob c = this.readClob();
		return (c == null) ? null : c.getCharacterStream();
	}

	/**
	 * Implemented over {@link #readString}.
	 */
	public Clob readClob() throws SQLException
	{
		String str = this.readString();
		return (str == null) ? null :  new ClobValue(str);
	}

	/**
	 * Implemented over {@link #readValue}.
	 */
	@Override
	public Date readDate() throws SQLException
	{
		return (Date)this.readValue(Date.class);
	}

	/**
	 * Implemented over {@link #readNumber}.
	 */
	@Override
	public double readDouble() throws SQLException
	{
		Number d = this.readNumber(double.class);
		return (d == null) ? 0 : d.doubleValue();
	}

	/**
	 * Implemented over {@link #readNumber}.
	 */
	@Override
	public float readFloat() throws SQLException
	{
		Number f = this.readNumber(float.class);
		return (f == null) ? 0 : f.floatValue();
	}

	/**
	 * Implemented over {@link #readNumber}.
	 */
	@Override
	public int readInt() throws SQLException
	{
		Number i = this.readNumber(int.class);
		return (i == null) ? 0 : i.intValue();
	}

	/**
	 * Implemented over {@link #readNumber}.
	 */
	@Override
	public long readLong() throws SQLException
	{
		Number l = this.readNumber(long.class);
		return (l == null) ? 0 : l.longValue();
	}

	@Override
	public Object readObject() throws SQLException
	{
		if(m_index < m_tupleDesc.size())
		{
			Object v;
			synchronized(Backend.THREADLOCK)
			{
				v = _getObject(
					this.getNativePointer(), m_tupleDesc.getNativePointer(),
					++m_index, null);
			}
			m_wasNull = v == null;
			return v;
		}
		throw new SQLException("Tuple has no more columns");
	}

	/**
	 * Implemented over {@link #readValue}.
	 */
	@Override
	public Ref readRef() throws SQLException
	{
		return (Ref)this.readValue(Ref.class);
	}

	/**
	 * Implemented over {@link #readNumber}.
	 */
	@Override
	public short readShort() throws SQLException
	{
		Number s = this.readNumber(short.class);
		return (s == null) ? 0 : s.shortValue();
	}

	/**
	 * Implemented over {@link #readValue}.
	 */
	@Override
	public String readString() throws SQLException
	{
		return (String)this.readValue(String.class);
	}

	/**
	 * Implemented over {@link #readValue}.
	 */
	@Override
	public Time readTime() throws SQLException
	{
		return (Time)this.readValue(Time.class);
	}

	/**
	 * Implemented over {@link #readValue}.
	 */
	@Override
	public Timestamp readTimestamp() throws SQLException
	{
		return (Timestamp)this.readValue(Timestamp.class);
	}

	/**
	 * Implemented over {@link #readValue}.
	 */
	@Override
	public URL readURL() throws SQLException
	{
		return (URL)this.readValue(URL.class);
	}

	@Override
	public boolean wasNull() throws SQLException
	{
		return m_wasNull;
	}

<<<<<<< HEAD
	private Number readNumber(Class numberClass) throws SQLException
	{
		return SPIConnection.basicNumericCoersion(numberClass, this.readObject());
	}

	private Object readValue(Class valueClass) throws SQLException
	{
		return SPIConnection.basicCoersion(valueClass, this.readObject());
	}

	// ************************************************************
	// Implementation of JDBC 4 methods. Methods go here if they
	// don't throw SQLFeatureNotSupportedException; they can be
	// considered implemented even if they do nothing useful, as
	// long as that's an allowed behavior by the JDBC spec.
	// ************************************************************

	public SQLXML readSQLXML()
		throws SQLException
	{
		return (SQLXML)this.readValue(SQLXML.class);
	}

=======
>>>>>>> f3bbb79e
	// ************************************************************
	// Non-implementation of JDBC 4 methods.
	// ************************************************************

	/** Not yet implemented. */
	@Override
	public RowId readRowId()
                throws SQLException
	{
		throw new SQLFeatureNotSupportedException
			( this.getClass()
			  + ".readRowId() not implemented yet.",
			  "0A000" );
	}

<<<<<<< HEAD
=======
	/** Not yet implemented. */
	@Override
	public SQLXML readSQLXML()
		throws SQLException
	{
		throw new SQLFeatureNotSupportedException
			( this.getClass()
			  + ".readSQLXML() not implemented yet.",
			  "0A000" );
	}

	/** Not yet implemented. */
	@Override
>>>>>>> f3bbb79e
	public String readNString()
		throws SQLException
	{
		throw new SQLFeatureNotSupportedException
			( this.getClass()
			  + ".readNString() not implemented yet.",
			  "0A000" );
		
	}
	
	/** Not yet implemented. */
	@Override
	public NClob readNClob()
	       throws SQLException
	{
		throw new SQLFeatureNotSupportedException
			( this.getClass()
			  + ".readNClob() not implemented yet.",
		  "0A000" );
		
	}

	// ************************************************************
	// Implementation of JDBC 4.2 method.
	// Add @Override here once Java back horizon advances to 8.
	// ************************************************************

	public <T> T readObject(Class<T> type) throws SQLException
	{
		if(m_index < m_tupleDesc.size())
		{
			Object v;
			synchronized(Backend.THREADLOCK)
			{
				v = _getObject(
					this.getNativePointer(), m_tupleDesc.getNativePointer(),
					++m_index, type);
			}
			m_wasNull = v == null;
			if ( m_wasNull  ||  type.isInstance(v) )
				return type.cast(v);
			throw new SQLException("Cannot convert " + v.getClass().getName() +
				" to " + type.getName());
		}
		throw new SQLException("Tuple has no more columns");
	}

	// ************************************************************
	// Implementation methods.
	// ************************************************************

	private Number readNumber(Class numberClass) throws SQLException
	{
		return SPIConnection.basicNumericCoersion(
			numberClass, this.readObject());
	}

	private Object readValue(Class valueClass) throws SQLException
	{
		return SPIConnection.basicCoersion(valueClass, this.readObject());
	}

	protected native void _free(long pointer);

	/**
	 * Underlying method that returns the value of the next attribute.
	 *<p>
	 * The signature does not constrain this to return an object of the
	 * requested class, so it can still be used as before by methods that may do
	 * additional coercions. When called by {@link #getObject(Class)}, that
	 * caller enforces the class of the result.
	 */
	private static native Object _getObject(
		long pointer, long tupleDescPointer, int index, Class<?> type)
	throws SQLException;
}<|MERGE_RESOLUTION|>--- conflicted
+++ resolved
@@ -285,17 +285,6 @@
 		return m_wasNull;
 	}
 
-<<<<<<< HEAD
-	private Number readNumber(Class numberClass) throws SQLException
-	{
-		return SPIConnection.basicNumericCoersion(numberClass, this.readObject());
-	}
-
-	private Object readValue(Class valueClass) throws SQLException
-	{
-		return SPIConnection.basicCoersion(valueClass, this.readObject());
-	}
-
 	// ************************************************************
 	// Implementation of JDBC 4 methods. Methods go here if they
 	// don't throw SQLFeatureNotSupportedException; they can be
@@ -303,14 +292,13 @@
 	// long as that's an allowed behavior by the JDBC spec.
 	// ************************************************************
 
+	@Override
 	public SQLXML readSQLXML()
 		throws SQLException
 	{
-		return (SQLXML)this.readValue(SQLXML.class);
-	}
-
-=======
->>>>>>> f3bbb79e
+		return this.readObject(SQLXML.class);
+	}
+
 	// ************************************************************
 	// Non-implementation of JDBC 4 methods.
 	// ************************************************************
@@ -326,22 +314,8 @@
 			  "0A000" );
 	}
 
-<<<<<<< HEAD
-=======
 	/** Not yet implemented. */
 	@Override
-	public SQLXML readSQLXML()
-		throws SQLException
-	{
-		throw new SQLFeatureNotSupportedException
-			( this.getClass()
-			  + ".readSQLXML() not implemented yet.",
-			  "0A000" );
-	}
-
-	/** Not yet implemented. */
-	@Override
->>>>>>> f3bbb79e
 	public String readNString()
 		throws SQLException
 	{
