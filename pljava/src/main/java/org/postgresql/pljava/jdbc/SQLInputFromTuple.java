/*
 * Copyright (c) 2004-2018 Tada AB and other contributors, as listed below.
 *
 * All rights reserved. This program and the accompanying materials
 * are made available under the terms of the The BSD 3-Clause License
 * which accompanies this distribution, and is available at
 * http://opensource.org/licenses/BSD-3-Clause
 *
 * Contributors:
 *   Tada AB
 *   Chapman Flack
 */
package org.postgresql.pljava.jdbc;

import java.io.InputStream;
import java.io.Reader;
import java.math.BigDecimal;
import java.net.URL;
import java.sql.Array;
import java.sql.Blob;
import java.sql.Clob;
import java.sql.Date;
import java.sql.NClob;
import java.sql.Ref;
import java.sql.RowId;
import java.sql.SQLException;
import java.sql.SQLFeatureNotSupportedException;
import java.sql.SQLFeatureNotSupportedException;
import java.sql.SQLInput;
import java.sql.SQLXML;
import java.sql.Time;
import java.sql.Timestamp;

import org.postgresql.pljava.internal.Backend;
import org.postgresql.pljava.internal.JavaWrapper;
import org.postgresql.pljava.internal.TupleDesc;

/**
 * Implements the {@code SQLInput} interface for a user-defined type (UDT)
 * implemented in Java, for the case where a composite type in PostgreSQL is
 * used as the UDT's representation, so it can be accessed as a PG tuple.
 *
 * @author Thomas Hallgren
 */
public class SQLInputFromTuple extends JavaWrapper implements SQLInput
{
	private int m_index;
	private final TupleDesc m_tupleDesc;
	private boolean m_wasNull;

	/**
	 * Construct an instance, given the (native) pointer to a PG
	 * {@code HeapTupleHeader}, as well as the TupleDesc (Java object this time)
	 * describing its structure.
	 */
	public SQLInputFromTuple(long heapTupleHeaderPointer, TupleDesc tupleDesc)
	throws SQLException
	{
		super(heapTupleHeaderPointer);
		m_tupleDesc = tupleDesc;
		m_index   = 0;
		m_wasNull = false;
	}

	/**
	 * Implemented over {@link #readValue}.
	 */
	@Override
	public Array readArray() throws SQLException
	{
		return (Array)this.readValue(Array.class);
	}

	/**
	 * Implemented over {@link #readClob}.
	 */
	@Override
	public InputStream readAsciiStream() throws SQLException
	{
		Clob c = this.readClob();
		return (c == null) ? null : c.getAsciiStream();
	}

	/**
	 * Implemented over {@link #readValue}.
	 */
	@Override
	public BigDecimal readBigDecimal() throws SQLException
	{
		return (BigDecimal)this.readValue(BigDecimal.class);
	}

	/**
	 * Implemented over {@link #readBlob}.
	 */
	@Override
	public InputStream readBinaryStream() throws SQLException
	{
		Blob b = this.readBlob();
		return (b == null) ? null : b.getBinaryStream();
	}

	/**
	 * Implemented over {@link #readBytes}.
	 */
	@Override
	public Blob readBlob() throws SQLException
	{
		byte[] bytes = this.readBytes();
		return (bytes == null) ? null :  new BlobValue(bytes);
	}

	/**
	 * Implemented over {@link #readValue}.
	 */
	@Override
	public boolean readBoolean() throws SQLException
	{
		Boolean b = (Boolean)this.readValue(Boolean.class);
		return (b == null) ? false : b.booleanValue();
	}

	/**
	 * Implemented over {@link #readNumber}.
	 */
	@Override
	public byte readByte() throws SQLException
	{
		Number b = this.readNumber(byte.class);
		return (b == null) ? 0 : b.byteValue();
	}

	/**
	 * Implemented over {@link #readValue}.
	 */
	@Override
	public byte[] readBytes() throws SQLException
	{
		return (byte[])this.readValue(byte[].class);
	}

	/**
	 * Implemented over {@link #readClob}.
	 */
	public Reader readCharacterStream() throws SQLException
	{
		Clob c = this.readClob();
		return (c == null) ? null : c.getCharacterStream();
	}

	/**
	 * Implemented over {@link #readString}.
	 */
	public Clob readClob() throws SQLException
	{
		String str = this.readString();
		return (str == null) ? null :  new ClobValue(str);
	}

	/**
	 * Implemented over {@link #readValue}.
	 */
	@Override
	public Date readDate() throws SQLException
	{
		return (Date)this.readValue(Date.class);
	}

	/**
	 * Implemented over {@link #readNumber}.
	 */
	@Override
	public double readDouble() throws SQLException
	{
		Number d = this.readNumber(double.class);
		return (d == null) ? 0 : d.doubleValue();
	}

	/**
	 * Implemented over {@link #readNumber}.
	 */
	@Override
	public float readFloat() throws SQLException
	{
		Number f = this.readNumber(float.class);
		return (f == null) ? 0 : f.floatValue();
	}

	/**
	 * Implemented over {@link #readNumber}.
	 */
	@Override
	public int readInt() throws SQLException
	{
		Number i = this.readNumber(int.class);
		return (i == null) ? 0 : i.intValue();
	}

	/**
	 * Implemented over {@link #readNumber}.
	 */
	@Override
	public long readLong() throws SQLException
	{
		Number l = this.readNumber(long.class);
		return (l == null) ? 0 : l.longValue();
	}

	@Override
	public Object readObject() throws SQLException
	{
		if(m_index < m_tupleDesc.size())
		{
			Object v;
			synchronized(Backend.THREADLOCK)
			{
				v = _getObject(
					this.getNativePointer(), m_tupleDesc.getNativePointer(),
					++m_index, null);
			}
			m_wasNull = v == null;
			return v;
		}
		throw new SQLException("Tuple has no more columns");
	}

	/**
	 * Implemented over {@link #readValue}.
	 */
	@Override
	public Ref readRef() throws SQLException
	{
		return (Ref)this.readValue(Ref.class);
	}

	/**
	 * Implemented over {@link #readNumber}.
	 */
	@Override
	public short readShort() throws SQLException
	{
		Number s = this.readNumber(short.class);
		return (s == null) ? 0 : s.shortValue();
	}

	/**
	 * Implemented over {@link #readValue}.
	 */
	@Override
	public String readString() throws SQLException
	{
		return (String)this.readValue(String.class);
	}

	/**
	 * Implemented over {@link #readValue}.
	 */
	@Override
	public Time readTime() throws SQLException
	{
		return (Time)this.readValue(Time.class);
	}

	/**
	 * Implemented over {@link #readValue}.
	 */
	@Override
	public Timestamp readTimestamp() throws SQLException
	{
		return (Timestamp)this.readValue(Timestamp.class);
	}

	/**
	 * Implemented over {@link #readValue}.
	 */
	@Override
	public URL readURL() throws SQLException
	{
		return (URL)this.readValue(URL.class);
	}

	@Override
	public boolean wasNull() throws SQLException
	{
		return m_wasNull;
	}

	// ************************************************************
	// Implementation of JDBC 4 methods. Methods go here if they
	// don't throw SQLFeatureNotSupportedException; they can be
	// considered implemented even if they do nothing useful, as
	// long as that's an allowed behavior by the JDBC spec.
	// ************************************************************

	@Override
	public SQLXML readSQLXML()
		throws SQLException
	{
		return this.readObject(SQLXML.class);
	}

<<<<<<< HEAD
	// ************************************************************
	// Implementation of JDBC 4 methods. Methods go here if they
	// don't throw SQLFeatureNotSupportedException; they can be
	// considered implemented even if they do nothing useful, as
	// long as that's an allowed behavior by the JDBC spec.
	// ************************************************************

	public SQLXML readSQLXML()
		throws SQLException
	{
		return (SQLXML)this.readValue(SQLXML.class);
	}

=======
>>>>>>> c6474ebf
	// ************************************************************
	// Non-implementation of JDBC 4 methods.
	// ************************************************************

	/** Not yet implemented. */
	@Override
	public RowId readRowId()
                throws SQLException
	{
		throw new SQLFeatureNotSupportedException
			( this.getClass()
			  + ".readRowId() not implemented yet.",
			  "0A000" );
	}

<<<<<<< HEAD
=======
	/** Not yet implemented. */
	@Override
>>>>>>> c6474ebf
	public String readNString()
		throws SQLException
	{
		throw new SQLFeatureNotSupportedException
			( this.getClass()
			  + ".readNString() not implemented yet.",
			  "0A000" );
		
	}
	
	/** Not yet implemented. */
	@Override
	public NClob readNClob()
	       throws SQLException
	{
		throw new SQLFeatureNotSupportedException
			( this.getClass()
			  + ".readNClob() not implemented yet.",
		  "0A000" );
		
	}

	// ************************************************************
	// Implementation of JDBC 4.2 method.
	// Add @Override here once Java back horizon advances to 8.
	// ************************************************************

	public <T> T readObject(Class<T> type) throws SQLException
	{
		if(m_index < m_tupleDesc.size())
		{
			Object v;
			synchronized(Backend.THREADLOCK)
			{
				v = _getObject(
					this.getNativePointer(), m_tupleDesc.getNativePointer(),
					++m_index, type);
			}
			m_wasNull = v == null;
			if ( m_wasNull  ||  type.isInstance(v) )
				return type.cast(v);
			throw new SQLException("Cannot convert " + v.getClass().getName() +
				" to " + type.getName());
		}
		throw new SQLException("Tuple has no more columns");
	}

	// ************************************************************
	// Implementation methods.
	// ************************************************************

	private Number readNumber(Class numberClass) throws SQLException
	{
		return SPIConnection.basicNumericCoersion(
			numberClass, this.readObject());
	}

	private Object readValue(Class valueClass) throws SQLException
	{
		return SPIConnection.basicCoersion(valueClass, this.readObject());
	}

	protected native void _free(long pointer);

	/**
	 * Underlying method that returns the value of the next attribute.
	 *<p>
	 * The signature does not constrain this to return an object of the
	 * requested class, so it can still be used as before by methods that may do
	 * additional coercions. When called by {@link #getObject(Class)}, that
	 * caller enforces the class of the result.
	 */
	private static native Object _getObject(
		long pointer, long tupleDescPointer, int index, Class<?> type)
	throws SQLException;
}<|MERGE_RESOLUTION|>--- conflicted
+++ resolved
@@ -299,22 +299,6 @@
 		return this.readObject(SQLXML.class);
 	}
 
-<<<<<<< HEAD
-	// ************************************************************
-	// Implementation of JDBC 4 methods. Methods go here if they
-	// don't throw SQLFeatureNotSupportedException; they can be
-	// considered implemented even if they do nothing useful, as
-	// long as that's an allowed behavior by the JDBC spec.
-	// ************************************************************
-
-	public SQLXML readSQLXML()
-		throws SQLException
-	{
-		return (SQLXML)this.readValue(SQLXML.class);
-	}
-
-=======
->>>>>>> c6474ebf
 	// ************************************************************
 	// Non-implementation of JDBC 4 methods.
 	// ************************************************************
@@ -330,11 +314,8 @@
 			  "0A000" );
 	}
 
-<<<<<<< HEAD
-=======
 	/** Not yet implemented. */
 	@Override
->>>>>>> c6474ebf
 	public String readNString()
 		throws SQLException
 	{
